--- conflicted
+++ resolved
@@ -335,11 +335,7 @@
   // Constructors.
 
   // Construct an uninitialized BitSet.
-<<<<<<< HEAD
-  BitSet() = default;
-=======
-  constexpr BitSet() { }
->>>>>>> 2e2e022f
+  constexpr BitSet() = default;
 
   // Copy-constructor.
   constexpr BitSet(BitSet const& m1) : BitSetPOD<T>{m1.m_bitmask} { }
@@ -417,19 +413,11 @@
   void flip(BitSet const& m1) { m_bitmask ^= m1.m_bitmask; }
 
   // Left shift by n positions.
-<<<<<<< HEAD
-  BitSet& operator<<=(unsigned int n) { m_bitmask <<= n; return *this; }
-  friend constexpr BitSet operator<<(BitSet m1, unsigned int n) { m1 <<= n; return m1; }
-
-  // Right shift by n positions.
-  BitSet& operator>>=(unsigned int n) { m_bitmask >>= n; return *this; }
-=======
   constexpr BitSet& operator<<=(unsigned int n) { m_bitmask <<= n; return *this; }
   friend constexpr BitSet operator<<(BitSet m1, unsigned int n) { m1 <<= n; return m1; }
 
   // Right shift by n positions.
   constexpr BitSet& operator>>=(unsigned int n) { m_bitmask >>= n; return *this; }
->>>>>>> 2e2e022f
   friend constexpr BitSet operator>>(BitSet m1, unsigned int n) { m1 >>= n; return m1; }
 
   // Accessors.
@@ -516,19 +504,12 @@
 
   // Comparing BitSets as unsigned integrals.
 
-<<<<<<< HEAD
-=======
   friend auto constexpr operator<=>(BitSet const& m1, BitSet const& m2) { return m1.m_bitmask <=> m2.m_bitmask; }
 
->>>>>>> 2e2e022f
   friend constexpr bool operator<(BitSet const& m1, BitSet const& m2) { return m1.m_bitmask < m2.m_bitmask; }
   friend constexpr bool operator<=(BitSet const& m1, BitSet const& m2) { return m1.m_bitmask <= m2.m_bitmask; }
   friend constexpr bool operator>(BitSet const& m1, BitSet const& m2) { return m1.m_bitmask > m2.m_bitmask; }
   friend constexpr bool operator>=(BitSet const& m1, BitSet const& m2) { return m1.m_bitmask >= m2.m_bitmask; }
-<<<<<<< HEAD
-  friend constexpr auto operator<=>(BitSet const& m1, BitSet const& m2) { return m1.m_bitmask <=> m2.m_bitmask; }
-=======
->>>>>>> 2e2e022f
 
   // Arithemetic.
 
